from __future__ import annotations

from typing import Union, List

import numpy as np
from scipy.optimize import LinearConstraint, NonlinearConstraint

# Base units that results in numeric values of order magnitude 1.
GAMMA = 42.57747892 * 2 * np.pi * 1e3
GAMMA_UNIT = '1/mT/s'

B_UNIT = 's/mm²'
B_VAL_LB = 0.0
B_VAL_UB = 3e3
B_VAL_SCALE = 1e3
B_MAX = 6000 #s/mm2  # TODO: what's the difference in usage with B_VAL_UB?

GRADIENT_UNIT = 'mT/mm'
PULSE_TIMING_UNIT = 's'
PULSE_TIMING_LB = 1e-3
PULSE_TIMING_UB = 100e-3
PULSE_TIMING_SCALE = 1e-2
MAX_TE = 0.05 #s 

SLEW_RATE_UNIT = 'mT/mm/s'

# Key for the starting signal
BASE_SIGNAL_KEY = "S0"

# MultiTissueModel constants
VOLUME_FRACTION_PREFIX = "vf_"
MODEL_PREFIX = "model_"

# Relaxation stuff
<<<<<<< HEAD
RELAXATION_PREFIX = "T2_relaxation_"
RELAXATION_BOUNDS = (.1e-3, 100e-3) #s

# old model constants
=======
>>>>>>> 0dd853d1
T2_KEY = 'T2'
T1_KEY = 'T1'
RELAXATION_BOUNDS = (.1e-3, 1) #s

DIFFUSIVITY_KEY = 'Diffusivity'

ConstraintTypes = Union[
    List[Union[LinearConstraint, NonlinearConstraint]], Union[LinearConstraint, NonlinearConstraint]]<|MERGE_RESOLUTION|>--- conflicted
+++ resolved
@@ -32,13 +32,10 @@
 MODEL_PREFIX = "model_"
 
 # Relaxation stuff
-<<<<<<< HEAD
 RELAXATION_PREFIX = "T2_relaxation_"
 RELAXATION_BOUNDS = (.1e-3, 100e-3) #s
 
 # old model constants
-=======
->>>>>>> 0dd853d1
 T2_KEY = 'T2'
 T1_KEY = 'T1'
 RELAXATION_BOUNDS = (.1e-3, 1) #s
