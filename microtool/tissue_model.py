"""
The TissueModel is a base class for different kinds of tissue models (different types of models and/or different types
 of modelling-software).

In order to simulate the MR signal in response to a MICROtool acquisition scheme, the TissueModel first translates the
 acquisition scheme to a modelling-software specific one.
"""
from __future__ import annotations

from dataclasses import dataclass
from typing import Optional, Dict, Union, List, Tuple

import numpy as np
from scipy.optimize import OptimizeResult, minimize, curve_fit

from .acquisition_scheme import AcquisitionScheme, InversionRecoveryAcquisitionScheme
from .optimize import LossFunction, crlb_loss, Optimizer


@dataclass
class TissueParameter:
    # noinspection PyUnresolvedReferences
    """
    Defines a scalar tissue parameter and its properties.

    :param value: Parameter value.
    :param scale: The typical parameter value scale (order of magnitude).
    :param optimize: Specifies if the parameter should be included in the optimization (default = True).
    """
    value: float
    scale: float
    optimize: bool = True

    def __str__(self):
        return f'{self.value} (scale: {self.scale}, optimize: {self.optimize})'


class TissueModel(Dict[str, TissueParameter]):
    def __call__(self, scheme: AcquisitionScheme) -> np.ndarray:
        """
        Calculates the MR signal attenuation.

        :param scheme: An AcquisitionScheme.
        :return: A array with N signal attenuation values, where N is the number of samples.
        """
        raise NotImplementedError()

    def simulate_signal(self, scheme: AcquisitionScheme) -> np.ndarray:
        """
        Calculates the MR signal attenuation
        Wrapper for the signal simulation already implemented in __call__ method

        :param scheme: The scheme for which we want to simulate the signal
        :return: The signal attenuation values
        """
        return self.__call__(scheme)

    def jacobian(self, scheme: AcquisitionScheme) -> np.ndarray:
        """
        Calculates the change in MR signal attenuation due to a change in the tissue model parameters.

        The order of the tissue parameters is the same as returned by get_parameters().

        :param scheme: An AcquisitionScheme.
        :return: An N×M Jacobian matrix, where N is the number of samples and M is the number of tissue parameters.
        """
        raise NotImplementedError()

    def fit(self, scheme: AcquisitionScheme, noisy_signal: np.ndarray, **fit_options) -> FittedTissueModel:
        """
        Fits the tissue model parameters to noisy_signal data given an acquisition scheme.
        :param noisy_signal: The noisy signal
        :param scheme: The scheme under investigation
        :return: A tuple containing the optimized tissue parameters as a TissueModel instance and the covariance matrix
                 of the fit
        """

        raise NotImplementedError()

    def optimize(
            self,
            scheme: AcquisitionScheme,
            noise_var: float,
            loss: LossFunction = crlb_loss,
            method: Optional[Union[str, callable, Optimizer]] = None,
            bounds: List[Tuple[float, float]] = None,
            **options) -> OptimizeResult:
        """
        Optimizes the free parameters in the given MR acquisition scheme such that the loss is minimized.
        The loss function should be of type LossFunction, which takes an N×M Jacobian matrix, an array with M parameter
        scales, and the noise variance. The loss function should return a scalar loss. N is the number of measurements
        in the acquisition and M is the number of tissue parameters.

        :param scheme: The MR acquisition scheme to be optimized.
        :param noise_var: Noise variance on the MR signal attenuation.
        :param loss: a function of type LossFunction.
        :param method: Type of solver. See the documentation for scipy.optimize.minimize
        :param bounds: Provide the bounds of acquisition parameters if desired
        :return: A scipy.optimize.OptimizeResult object.
        """

        M = int(np.sum(np.array(self.include)))
        N = len(scheme.free_parameter_vector)
        if M > N:
            raise ValueError(f"The TissueModel has too many degrees of freedom ({M}) to optimize the "
                             f"AcquisitionScheme parameters ({N}) with meaningful result.")



        scales = self.scales
        include = self.include
        acquisition_parameter_scales = scheme.free_parameter_scales
        x0 = scheme.free_parameter_vector / acquisition_parameter_scales
        if bounds is not None:
            scheme.set_free_parameter_bounds(bounds)
        bounds = scheme.free_parameter_bounds
        constraints = scheme.get_constraints()

        # Calculating the loss involves passing the new parameters to the acquisition scheme, calculating the tissue
        # model's Jacobian matrix and evaluating the loss function.
        def calc_loss(x: np.ndarray):
            scheme.set_free_parameter_vector(x * acquisition_parameter_scales)
            jac = self.jacobian(scheme)
            return loss(jac, scales, include, noise_var)

<<<<<<< HEAD
        # if calc_loss(x0) >= 1e9:
        #     raise ValueError("The starting scheme has a poor loss value, optimization will yield undesired results.")

=======
>>>>>>> 6db3aed4
        result = minimize(calc_loss, x0, method=method, bounds=bounds, constraints=constraints, options=options)
        if 'x' in result:
            scheme.set_free_parameter_vector(result['x'] * acquisition_parameter_scales)

        return result

    @property
    def parameters(self) -> Dict[str, Union[float, np.ndarray]]:
        parameters = {}
        for name, parameter in self.items():
            parameters[name] = parameter.value
        return parameters

    @property
    def parameter_names(self) -> List[str]:
        return [key for key in self.keys()]

    def parameter_vector_to_parameters(self, parameter_vector: np.ndarray) -> Dict[str, float]:
        parameters = {}
        for i, name in enumerate(self.parameter_names):
            parameters[name] = parameter_vector[i]
        return parameters

    @staticmethod
    def parameters_to_parameter_vector(parameters: dict):
        # TODO: deal with parameter cardinality > 1 (or abandon this interface altogether)
        return np.array([parameter for parameter in parameters.values()])

    def __str__(self) -> str:
        parameter_str = '\n'.join(f'    - {key}: {value}' for key, value in self.items())
        return f'Tissue model with {len(self)} scalar parameters:\n{parameter_str}'

    @property
    def scales(self):
        return [value.scale for value in self.values()]

    @property
    def include(self):
        return [value.optimize for value in self.values()]

    def set_initial_parameters(self, parameters: Dict[str, Union[np.ndarray, float]]) -> None:
        raise NotImplementedError()


class FittedTissueModel:
    def __init__(self, model: TissueModel, fitted_parameters_vector: np.ndarray):
        self._model = model
        self.fitted_parameters_vector = fitted_parameters_vector

    # TODO: add attributes describing fit quality

    @property
    def fitted_parameters(self) -> Dict[str, float]:
        # getting the parameter names and values
        names = self._model.parameter_names
        parameter_vector = self.fitted_parameters_vector
        # TODO: deal with fixed parameters
        return {name: parameter_vector[i] for i, name in enumerate(names)}


# TODO: Take T2* and relaxation parameter distributions into account. See eq. 5 and 6 in
#  https://www.ncbi.nlm.nih.gov/books/NBK567564/
class RelaxationTissueModel(TissueModel):
    """
    Defines a tissue by its relaxation parameters.

    :param t1: Longitudinal relaxation time constant T1 in milliseconds.
    :param t2: Transverse relaxation time constant T2 in milliseconds.
    :param s0: MR signal from fully recovered magnetisation, just before the 90° RF pulse.
    """

    def __init__(self, t1: float, t2: float, s0: float = 1.0):
        super().__init__({
            'T1': TissueParameter(value=t1, scale=t1, optimize=False),
            'T2': TissueParameter(value=t2, scale=t2),
            'S0': TissueParameter(value=s0, scale=s0, optimize=False),
        })

    # TODO: Support other relaxation-acquisition schemes, e.g. Union[SpinEchoAcquisitionScheme,
    #  InversionRecoveryAcquisitionScheme] and switch model based on these.
    def __call__(self, scheme: InversionRecoveryAcquisitionScheme) -> np.ndarray:
        ti = scheme.inversion_times  # ms
        tr = scheme.repetition_times  # ms
        te = scheme.echo_times  # ms

        ti_t1 = np.exp(-ti / self['T1'].value)
        tr_t1 = np.exp(-tr / self['T1'].value)
        te_t2 = np.exp(-te / self['T2'].value)

        # Rather than varying TR to achieve different T1 weightings, Mulkern et al. (2000) incorporate an inversion
        # pulse prior to the 90° pulse in the diffusion-weighted SE sequence for simultaneous D-T1 measurement.
        #
        # See section 7.4.2 of 'Advanced Diffusion Encoding Methods in MRI', Topgaard D, editor (2020):
        # https://www.ncbi.nlm.nih.gov/books/NBK567564
        return self['S0'].value * (1 - 2 * ti_t1 + tr_t1) * te_t2

    def jacobian(self, scheme: InversionRecoveryAcquisitionScheme) -> np.ndarray:
        ti = scheme.inversion_times  # ms
        tr = scheme.repetition_times  # ms
        te = scheme.echo_times  # ms

        ti_t1 = np.exp(-ti / self['T1'].value)
        tr_t1 = np.exp(-tr / self['T1'].value)
        te_t2 = np.exp(-te / self['T2'].value)

        # Calculate the derivative of the signal attenuation to T1, T2 and S0.
        jac = np.array([
            self['S0'].value * (-2 * ti * ti_t1 + tr * tr_t1) * te_t2 / (self['T1'].value ** 2),  # δS(S0, T1, T2) / δT1
            self['S0'].value * te * (1 - 2 * ti_t1 + tr_t1) * te_t2 / (self['T2'].value ** 2),  # δS(S0, T1, T2) / δT2
            (1 - 2 * ti_t1 + tr_t1) * te_t2,  # δS(S0, T1, T2) / δS0
        ]).T
        return jac

    def fit(self, scheme: InversionRecoveryAcquisitionScheme, noisy_signal: np.ndarray,
            **fit_options) -> FittedTissueModel:
        ti = scheme.inversion_times  # ms
        tr = scheme.repetition_times  # ms
        te = scheme.echo_times  # ms

        # whether or not parameters are included in the fit
        include = np.array([param.optimize for param in self.values()])

        # Using the current model parameters as initials for the fit (these are the *true* values!)
        initial_parameters = np.array([param.value for param in self.values()])

        # The signal function we fit to extract the tissueparameters
        def signal_fun(measurement, t1, t2, s0):
            if not include[0]:
                t1 = initial_parameters[0]
            if not include[1]:
                t2 = initial_parameters[1]
            if not include[2]:
                s0 = initial_parameters[2]

            ti_t1 = np.exp(-ti / t1)
            tr_t1 = np.exp(-tr / t1)
            te_t2 = np.exp(-te / t2)
            return s0 * (1 - 2 * ti_t1 + tr_t1) * te_t2

        # Tissue induced bounds on the parameters ( T1 < 7000 , T2 < 3000 )
        # TODO: add bounds as a tissueparameter attribute

        bounds = (np.array([0, 0, 0]), np.array([7000, 3000, np.inf]))
        # The scipy fitting routine
        popt, _ = curve_fit(signal_fun, np.arange(len(tr)), noisy_signal, initial_parameters, bounds=bounds)

        return FittedTissueModel(self, popt)<|MERGE_RESOLUTION|>--- conflicted
+++ resolved
@@ -105,8 +105,6 @@
             raise ValueError(f"The TissueModel has too many degrees of freedom ({M}) to optimize the "
                              f"AcquisitionScheme parameters ({N}) with meaningful result.")
 
-
-
         scales = self.scales
         include = self.include
         acquisition_parameter_scales = scheme.free_parameter_scales
@@ -123,12 +121,9 @@
             jac = self.jacobian(scheme)
             return loss(jac, scales, include, noise_var)
 
-<<<<<<< HEAD
         # if calc_loss(x0) >= 1e9:
         #     raise ValueError("The starting scheme has a poor loss value, optimization will yield undesired results.")
 
-=======
->>>>>>> 6db3aed4
         result = minimize(calc_loss, x0, method=method, bounds=bounds, constraints=constraints, options=options)
         if 'x' in result:
             scheme.set_free_parameter_vector(result['x'] * acquisition_parameter_scales)
