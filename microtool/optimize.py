#import itertools
from typing import Sequence, Callable, Tuple, List, Optional

import numpy as np
<<<<<<< HEAD
from scipy.optimize import LinearConstraint
from scipy.optimize.optimize import OptimizeResult

from .optimize_utils import is_constrained, check_bounded

=======
from numba import jit
from scipy.optimize import LinearConstraint
from scipy.optimize.optimize import OptimizeResult
from tqdm import tqdm
from tqdm.contrib.itertools import product
>>>>>>> 50f9777e
# A LossFunction takes an N×M Jacobian matrix, a sequence of M parameter scales, a boolean sequence that specifies which
# parameters should be included in the loss, and the noise variance. It should return a scalar loss.
LossFunction = Callable[[np.ndarray, Sequence[float], Sequence[bool], float], float]


def fisher_information(jac: np.ndarray, noise_var: float) -> np.ndarray:
    """
    Calculates the Fisher information matrix, assuming Gaussian noise.
    This is the sum of the matrices of squared gradients, for all samples, divided by the noise variance.
    See equation A2 in Alexander, 2008 (DOI 0.1002/mrm.21646)

    :param jac: An N×M Jacobian matrix, where N is the number of samples and M is the number of parameters.
    :param noise_var: Noise variance.
    :return: The M×M information matrix.
    """
    # TODO: Add Rician noise version, as explained in the appendix to Alexander, 2008 (DOI 0.1002/mrm.21646).
    return (1 / noise_var) * jac.T @ jac


def crlb_loss(jac: np.ndarray, scales: Sequence[float], include: Sequence[bool], noise_var: float) -> float:
    """
    Objective function for minimizing the total parameter variance (Cramer-Rao lower bounds), as defined in Alexander,
    2008 (DOI https://doi.org/10.1002/mrm.21646)

    :param jac: An N×M Jacobian matrix, where N is the number of samples and M is the number of parameters.
    :param scales: A sequence with M parameter scales.
    :param include: A boolean sequence specifying which parameters should be included in the loss.
    :param noise_var: Noise variance.
    :return: Estimated total weighted parameter variance.
    """
    # Calculate the Fisher information matrix on the rescaled Jacobian. The Cramer-Rao lower bound on parameter variance
    # is the inverse of the information matrix. A properly scaled matrix gives an interpretable condition number and a
    # more robust inverse.
    information = fisher_information((jac * scales), noise_var)

    # An ill-conditioned information matrix should result in a high loss.
    if np.linalg.cond(information) > 1e9:
        return 1e9

    # The loss is the sum of the diagonal values of Cramer-Rao lower bound matrix, which is the inverse information
    # matrix; see equation 2 in Alexander, 2008 (DOI 0.1002/mrm.21646). This is the same as the sum of the reciprocal
    # eigenvalues of the information matrix, which can be calculated at a lower computational cost because of symmetry.
    # Rescaling has already been done by multiplying the Jacobian by the parameter scales.
    return np.linalg.eigvalsh(information)[include].sum()


class Optimizer:
    """
    Optimizer base class. just to ensure all optimizers are compatible with the optimization routine....
    However we decide to do this in the future.
    """

    def __call__(self, fun: callable, x0: np.ndarray, args, **options) -> OptimizeResult:
        """
        This is the interface with scipy.optimize. So the child class should have exactly this __call__ implemented

        :param fun: loss function
        :param x0: initial parameter guess
        :param args: additional parameters to the loss function
        :param moreargs: optional arguments to scipy.optimize.minimize (see documentation scipy)
        :param kwargs: Keyword options to scipy optimize or whichever additional options you wish to add during
                       optimization.
        :return: Optimization result (for now using scipy wrapper)
        """
        raise NotImplementedError()


class BruteForce(Optimizer):
    def __init__(self, Ns: int = 10):
        self.Ns = Ns

<<<<<<< HEAD
    def __call__(self, fun: callable, x0: np.ndarray, args=(),
                 bounds: List[Tuple[Optional[float], Optional[float]]] = None, constraints=None,
                 **options) -> OptimizeResult:
=======
    def __call__(self, fun: callable, x0: np.ndarray, args=(), **options) -> OptimizeResult:
>>>>>>> 50f9777e
        """
        :param fun: The objective function that we wish to minimize
        :param x0: starting values for the parameters we wish to optimize in this case not used!!!
        :param args: I have no idea why this is here, defaults to ()
        :param bounds: This needs to be provided otherwise bruteforce can't be used, defaults to None
        :param constraints: , defaults to None
        :return: OptimizeResult object from scipy
        """
<<<<<<< HEAD

        check_bounded(bounds)

        # Discretizing the domain to compute objective function values
        grid = self._make_grid(bounds)

        # Removing parameter combinations that are not conform constraints
        if constraints:
            grid = self._constrain_grid(grid, constraints)

        # Evaluating the objective function for all possible parameter combinations
        loss = np.zeros(grid.shape[0])
        for i in range(grid.shape[0]):
            loss[i] = fun(grid[i, :])

        # Getting the optimal values by finding the minimum loss.
        min_index = np.argmin(loss)
        x_optimal = grid[min_index, :]
        y_optimal = loss[min_index]

=======
        bounds = options['bounds']
        constraints = options['constraints']
        # this checks if boundaries actually contains values for lower bound and upperbound
        check_bounded(bounds)

        nx = len(x0)
        # make the individual discretized domains
        domains = []
        previous_bound = ()
        for bound in bounds:
            if bound == previous_bound:
                # making a pointer to the previous array if the same bounds are provided sequentially
                domains.append(domains[-1].view())
            else:
                domains.append(np.linspace(bound[0], bound[1], num=self.Ns))

        x_optimal, y_optimal = compute_losses(fun, domains, constraints)
>>>>>>> 50f9777e
        return OptimizeResult(fun=y_optimal, x=x_optimal, succes=True)


<<<<<<< HEAD
        :param bounds: The range over which we wish to optimize
        :return: The grid with shape Ns x Nx that we can use to compute the objective function values
        """
        N = len(bounds)
        for k in range(N):
            if type(bounds[k]) is not type(slice(None)):
                if len(bounds[k]) < 3:
                    bounds[k] = tuple(bounds[k]) + (complex(self.Ns),)
                bounds[k] = slice(*bounds[k])
        if N == 1:
            bounds = bounds[0]

        grid = np.mgrid[bounds]

        # obtain an array of parameters that is iterable by a map-like callable
        inpt_shape = grid.shape
        if N > 1:
            grid = np.reshape(grid, (inpt_shape[0], np.prod(inpt_shape[1:]))).T
        return grid

    @staticmethod
    def _constrain_grid(grid: np.ndarray, constraints: LinearConstraint) -> np.ndarray:
        """Drops parameter combinations from the grid that do not comply with the provided linear constraints.
        The constraint is formulated as lb <= A.x <= ub

        :param grid: The full parameter grid
        :param constraints: The LinearConstraints object used to constrain the grid
        :return: The grid values that satisfy the constraints
        """
        index_to_drop = []
        for i in range(grid.shape[0]):
            # check if result of above operations breaks inequalities
            if is_constrained(grid[i, :], constraints):
                index_to_drop.append(i)

        # if not satisfied drop parameter combination
        return np.delete(grid, np.array(index_to_drop), axis=0)
=======
def compute_losses(fun: callable, domains: List[np.ndarray], constraints) -> Tuple[np.ndarray, float]:

    if constraints != ():
        A = constraints.A
        lb = constraints.lb
        ub = constraints.ub

        # iterate over the grid
        y_optimal = np.inf
        x_optimal = None
        for combination in product(*domains, desc='Running brute force grid computation'):
            combination = np.array(combination)
            # check constraint
            if is_constrained(combination, A, lb, ub):
                loss = np.inf
            else:
                loss = fun(combination)

            # update optimal value
            if loss < y_optimal:
                x_optimal = combination
                y_optimal = loss
    else:
        # iterate over the grid
        y_optimal = np.inf
        x_optimal = None
        for combination in product(*domains, desc='Running brute force grid computation'):
            combination = np.array(combination)
            loss = fun(combination)
            # update optimal value
            if loss < y_optimal:
                x_optimal = combination
                y_optimal = loss

    return x_optimal, y_optimal


def is_constrained(x: np.ndarray, A: np.ndarray, lb: np.ndarray, ub: np.ndarray) -> bool:
    """A function for checking if a given parameter combination breaks a given linear constraint.

    :param A:
    :param lb:
    :param ub:
    :param x: Parameter combination
    :return: boolean that is true if the parameter combination breaks the constraint
    """
    transformed_parameters = A @ x
    return np.any((lb >= transformed_parameters) | (transformed_parameters >= ub))


def check_bounded(allbounds: List[Tuple[Optional[float], Optional[float]]]) -> None:
    """This function checks the boundedness of a set of given bounds such that brute force optimizers
    can assume boundedness after calling this function.

    :param allbounds: A list of bounds
    :raises ValueError: Raises a value error in case the there are no bounds or if bounds are to large
    """
    # Check for finite boundaries
    if allbounds is None:
        raise ValueError(
            " No bounds provided in optimize: this optimization can only be executed on a finite domain")
    for bounds in allbounds:
        for bound in bounds:
            if bound is None:
                raise ValueError(" Infinite boundaries not supported for this optimizer")
>>>>>>> 50f9777e
<|MERGE_RESOLUTION|>--- conflicted
+++ resolved
@@ -2,19 +2,12 @@
 from typing import Sequence, Callable, Tuple, List, Optional
 
 import numpy as np
-<<<<<<< HEAD
-from scipy.optimize import LinearConstraint
 from scipy.optimize.optimize import OptimizeResult
-
+from scipy.optimize import LinearConstraint, brute
+import matplotlib.pyplot as plt
+from copy import deepcopy
+from tqdm.contrib.itertools import product
 from .optimize_utils import is_constrained, check_bounded
-
-=======
-from numba import jit
-from scipy.optimize import LinearConstraint
-from scipy.optimize.optimize import OptimizeResult
-from tqdm import tqdm
-from tqdm.contrib.itertools import product
->>>>>>> 50f9777e
 # A LossFunction takes an N×M Jacobian matrix, a sequence of M parameter scales, a boolean sequence that specifies which
 # parameters should be included in the loss, and the noise variance. It should return a scalar loss.
 LossFunction = Callable[[np.ndarray, Sequence[float], Sequence[bool], float], float]
@@ -86,13 +79,7 @@
     def __init__(self, Ns: int = 10):
         self.Ns = Ns
 
-<<<<<<< HEAD
-    def __call__(self, fun: callable, x0: np.ndarray, args=(),
-                 bounds: List[Tuple[Optional[float], Optional[float]]] = None, constraints=None,
-                 **options) -> OptimizeResult:
-=======
     def __call__(self, fun: callable, x0: np.ndarray, args=(), **options) -> OptimizeResult:
->>>>>>> 50f9777e
         """
         :param fun: The objective function that we wish to minimize
         :param x0: starting values for the parameters we wish to optimize in this case not used!!!
@@ -101,28 +88,6 @@
         :param constraints: , defaults to None
         :return: OptimizeResult object from scipy
         """
-<<<<<<< HEAD
-
-        check_bounded(bounds)
-
-        # Discretizing the domain to compute objective function values
-        grid = self._make_grid(bounds)
-
-        # Removing parameter combinations that are not conform constraints
-        if constraints:
-            grid = self._constrain_grid(grid, constraints)
-
-        # Evaluating the objective function for all possible parameter combinations
-        loss = np.zeros(grid.shape[0])
-        for i in range(grid.shape[0]):
-            loss[i] = fun(grid[i, :])
-
-        # Getting the optimal values by finding the minimum loss.
-        min_index = np.argmin(loss)
-        x_optimal = grid[min_index, :]
-        y_optimal = loss[min_index]
-
-=======
         bounds = options['bounds']
         constraints = options['constraints']
         # this checks if boundaries actually contains values for lower bound and upperbound
@@ -140,49 +105,9 @@
                 domains.append(np.linspace(bound[0], bound[1], num=self.Ns))
 
         x_optimal, y_optimal = compute_losses(fun, domains, constraints)
->>>>>>> 50f9777e
         return OptimizeResult(fun=y_optimal, x=x_optimal, succes=True)
 
 
-<<<<<<< HEAD
-        :param bounds: The range over which we wish to optimize
-        :return: The grid with shape Ns x Nx that we can use to compute the objective function values
-        """
-        N = len(bounds)
-        for k in range(N):
-            if type(bounds[k]) is not type(slice(None)):
-                if len(bounds[k]) < 3:
-                    bounds[k] = tuple(bounds[k]) + (complex(self.Ns),)
-                bounds[k] = slice(*bounds[k])
-        if N == 1:
-            bounds = bounds[0]
-
-        grid = np.mgrid[bounds]
-
-        # obtain an array of parameters that is iterable by a map-like callable
-        inpt_shape = grid.shape
-        if N > 1:
-            grid = np.reshape(grid, (inpt_shape[0], np.prod(inpt_shape[1:]))).T
-        return grid
-
-    @staticmethod
-    def _constrain_grid(grid: np.ndarray, constraints: LinearConstraint) -> np.ndarray:
-        """Drops parameter combinations from the grid that do not comply with the provided linear constraints.
-        The constraint is formulated as lb <= A.x <= ub
-
-        :param grid: The full parameter grid
-        :param constraints: The LinearConstraints object used to constrain the grid
-        :return: The grid values that satisfy the constraints
-        """
-        index_to_drop = []
-        for i in range(grid.shape[0]):
-            # check if result of above operations breaks inequalities
-            if is_constrained(grid[i, :], constraints):
-                index_to_drop.append(i)
-
-        # if not satisfied drop parameter combination
-        return np.delete(grid, np.array(index_to_drop), axis=0)
-=======
 def compute_losses(fun: callable, domains: List[np.ndarray], constraints) -> Tuple[np.ndarray, float]:
 
     if constraints != ():
@@ -247,5 +172,4 @@
     for bounds in allbounds:
         for bound in bounds:
             if bound is None:
-                raise ValueError(" Infinite boundaries not supported for this optimizer")
->>>>>>> 50f9777e
+                raise ValueError(" Infinite boundaries not supported for this optimizer")