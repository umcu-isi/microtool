from typing import List, Union

import numpy as np
from dmipy.core.modeling_framework import MultiCompartmentModel
from dmipy.signal_models import cylinder_models, gaussian_models, sphere_models

from microtool.dmipy import DmipyTissueModel

Orientation = Union[List[float], np.ndarray]

#TODO: Review with new dmipy translation from dmipy branch

def verdict() -> DmipyTissueModel:
    """
    A function to build a VERDICT tissue model, as utilized by Panagiotaki et al [1]. The models hereby are utilized
    to model the Vascular, Extracellular and Restricted Diffusion for Cytometry in Tumors. 

    :return: a MICROTool compatible tissue model based on Dmipy's Cylinder-Gaussian phase, Ball and Stick compartment
    models.

    [1] Panagiotaki, E., Walker-Samuel, S., Siow, B., Johnson, S. P., Rajkumar, V., Pedley, R. B., ... & Alexander,
    D. C. (2014). Noninvasive quantification of solid tumor microstructure using VERDICT MRI. Cancer research, 74(7), 
    1902-1912.
    """
    # The three models we will be using to model intra cellular, extracellular and Vascular signal respectively
    # Initialize diameter of the cell i.e. sphere in the middle of optimization domain
    sphere = sphere_models.S4SphereGaussianPhaseApproximation(diffusion_constant=2.0e-9, diameter=10e-6)
    ball = gaussian_models.G1Ball(lambda_iso=2.0e-9)
    stick = cylinder_models.C1Stick(mu=[np.pi / 2, np.pi / 2], lambda_par=8.0e-9)
    verdict_model = MultiCompartmentModel(models=[sphere, ball, stick])

    verdict_model = DmipyTissueModel(verdict_model, [.3, .3, .4])

    return verdict_model


def cylinder_zeppelin(orientation: Orientation) -> MultiCompartmentModel:
    """
    A function to build the tissuemodel used in Alexander 2008 [2]. As described, the model constitutes a 
    simplified version of Assaf et al.'s CHARMED model [3], with the addition of cylinder attenuation from that 
    of Van Gelderen's [4]. 

    :param orientation: The orientation of the cylinder zeppelin combination
    :return: a MICROTool compatible tissue model based on Dmipy's Zeppelin and Cylinder-Gaussian phase compartment 
    models.

    [2] Alexander, D. C. (2008). A general framework for experiment design in diffusion MRI and its application 
    in measuring direct tissue‐microstructure features. Magnetic Resonance in Medicine: An Official Journal of 
    the International Society for Magnetic Resonance in Medicine, 60(2), 439-448.
    [3] Assaf, Y., Freidlin, R. Z., Rohde, G. K., & Basser, P. J. (2004). New modeling and experimental framework
    to characterize hindered and restricted water diffusion in brain white matter. Magnetic Resonance in Medicine: 
    An Official Journal of the International Society for Magnetic Resonance in Medicine, 52(5), 965-978.
    [4] Vangelderen, P., DesPres, D., Vanzijl, P. C. M., & Moonen, C. T. W. (1994). Evaluation of restricted diffusion
    in cylinders. Phosphocreatine in rabbit leg muscle. Journal of Magnetic Resonance, Series B, 103(3), 255-260.
    """
    # ------INTRA AXONAL MODEL-------------
    # Cylinder orientation angles theta, phi := mu
    mu = np.array(orientation)
    # Parralel diffusivity lambda_par in E-9 m^2/s (in the paper d_par)
    lambda_par = 1.7e-9
    lambda_perp = 0.2e-9
    # Cylinder diameter in e-6 m (NOTE: alexander uses radi)
    diameter = 2 * 2.0e-6
    # Intra axonal tissue model using Van Gelderens signal model
    cylinder = cylinder_models.C4CylinderGaussianPhaseApproximation(mu, lambda_par, diameter, lambda_perp)

    # ----------EXTRA AXONAL MODEL-----------------
    zeppelin = gaussian_models.G2Zeppelin(mu, lambda_par, lambda_perp)

    #mc_model = MultiCompartmentModel(models=[zeppelin, cylinder])

    # Fixing the parralel diffusivity parameter to be equal for intra and extra axonal models
    #mc_model.set_equal_parameter('C4CylinderGaussianPhaseApproximation_1_lambda_par', 'G2Zeppelin_1_lambda_par')
    # Setting the initial diameter to the ground truth
<<<<<<< HEAD
    mc_model.set_initial_guess_parameter('C4CylinderGaussianPhaseApproximation_1_diameter', diameter)
=======
    #mc_model.set_initial_guess_parameter('C4CylinderGaussianPhaseApproximation_1_diameter', diameter)
>>>>>>> 0dd853d1

    mc_model = DmipyTissueModel(dmipy_models=[zeppelin, cylinder], volume_fractions=[.7, .3])

<<<<<<< HEAD
    return mc_model_wrapped
=======
    return mc_model


def stick_zeppelin() -> DmipyTissueModel:
    # Cylinder orientation angles theta, phi := mu
    mu = np.array([np.pi / 2, np.pi / 2])
    # Parralel diffusivity lambda_par in E-9 m^2/s (in the paper d_par)
    lambda_par = 1.7e-9
    lambda_perp = 0.2e-9

    zeppelin = gaussian_models.G2Zeppelin(mu, lambda_par, lambda_perp)
    stick = cylinder_models.C1Stick(mu, lambda_par)
    
    return DmipyTissueModel(dmipy_models=[zeppelin, stick], volume_fractions=[0.5, 0.5])


def stick() -> DmipyTissueModel:
    stick = stick_naked()
    mu = (np.pi / 2, np.pi / 2)  # in radians
    stick.set_fixed_parameter('C1Stick_1_mu', mu)
    return DmipyTissueModel(stick)


def stick_naked() -> MultiCompartmentModel:
    # Simplest model with orientation parameters
    mu = (np.pi / 2, np.pi / 2)  # in radians
    lambda_par = 1.7e-9  # in m^2/s
    return MultiCompartmentModel(models=[cylinder_models.C1Stick(mu=mu, lambda_par=lambda_par)])
>>>>>>> 0dd853d1
<|MERGE_RESOLUTION|>--- conflicted
+++ resolved
@@ -72,43 +72,9 @@
     # Fixing the parralel diffusivity parameter to be equal for intra and extra axonal models
     #mc_model.set_equal_parameter('C4CylinderGaussianPhaseApproximation_1_lambda_par', 'G2Zeppelin_1_lambda_par')
     # Setting the initial diameter to the ground truth
-<<<<<<< HEAD
     mc_model.set_initial_guess_parameter('C4CylinderGaussianPhaseApproximation_1_diameter', diameter)
-=======
-    #mc_model.set_initial_guess_parameter('C4CylinderGaussianPhaseApproximation_1_diameter', diameter)
->>>>>>> 0dd853d1
 
-    mc_model = DmipyTissueModel(dmipy_models=[zeppelin, cylinder], volume_fractions=[.7, .3])
+    # Wrapping the model for compatibility
+    mc_model_wrapped = DmipyTissueModel(mc_model, volume_fractions=[.7, .3])
 
-<<<<<<< HEAD
-    return mc_model_wrapped
-=======
-    return mc_model
-
-
-def stick_zeppelin() -> DmipyTissueModel:
-    # Cylinder orientation angles theta, phi := mu
-    mu = np.array([np.pi / 2, np.pi / 2])
-    # Parralel diffusivity lambda_par in E-9 m^2/s (in the paper d_par)
-    lambda_par = 1.7e-9
-    lambda_perp = 0.2e-9
-
-    zeppelin = gaussian_models.G2Zeppelin(mu, lambda_par, lambda_perp)
-    stick = cylinder_models.C1Stick(mu, lambda_par)
-    
-    return DmipyTissueModel(dmipy_models=[zeppelin, stick], volume_fractions=[0.5, 0.5])
-
-
-def stick() -> DmipyTissueModel:
-    stick = stick_naked()
-    mu = (np.pi / 2, np.pi / 2)  # in radians
-    stick.set_fixed_parameter('C1Stick_1_mu', mu)
-    return DmipyTissueModel(stick)
-
-
-def stick_naked() -> MultiCompartmentModel:
-    # Simplest model with orientation parameters
-    mu = (np.pi / 2, np.pi / 2)  # in radians
-    lambda_par = 1.7e-9  # in m^2/s
-    return MultiCompartmentModel(models=[cylinder_models.C1Stick(mu=mu, lambda_par=lambda_par)])
->>>>>>> 0dd853d1
+    return mc_model_wrapped