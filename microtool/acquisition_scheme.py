--- conflicted
+++ resolved
@@ -314,18 +314,8 @@
 
     @property
     def pulse_count(self) -> int:
-<<<<<<< HEAD
-        max_parameter_length = 0
-        for parameter in self.free_parameters:
-            par_length = len(self.free_parameters[parameter])
-            if par_length > max_parameter_length:
-                max_parameter_length = par_length
-
-        return max_parameter_length
-=======
         first_parameter = list(self.values())[0]
         return len(first_parameter.values)
->>>>>>> c9445362
 
     def get_parameter_from_parameter_vector(self, parameter: str, x: np.ndarray) -> np.ndarray:
         """
