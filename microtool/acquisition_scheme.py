import warnings
from abc import ABC, abstractmethod
from copy import copy
from math import prod
from os import PathLike
from pathlib import Path
from typing import Union, List, Tuple, Dict, Optional

import numpy as np
from scipy.optimize import NonlinearConstraint
from tabulate import tabulate

from microtool.gradient_sampling.utils import unitvector_to_angles, angles_to_unitvectors
from microtool.scanner_parameters import ScannerParameters, default_scanner
from microtool.utils.math import is_smaller_than_with_tolerance, is_higher_than_with_tolerance
from microtool.utils.solve_echo_time import minimal_echo_time
from .constants import ConstraintTypes, GAMMA, GRADIENT_UNIT, PULSE_TIMING_UNIT, PULSE_TIMING_LB, PULSE_TIMING_UB, \
    PULSE_TIMING_SCALE
from .pulse_relations import get_b_value_complete, get_gradients


class AcquisitionParameters:
    """
    Defines a series of N MR acquisition parameter values, such as a series of b-values. Set fixed values before
    introducing repeated values through the set_repetition period method to include fixed measurements before the
    repeated measurements.

    :param values: A numpy array with N parameter values.
    :param unit: The parameter unit as a string, e.g. 's/mm²'.s
    :param scale: The typical parameter value scale (order of magnitude).
    :param symbol: A string used in type setting
    :param lower_bound: Lower constraint. None is used to specify no bound. Default: 0.
    :param upper_bound: Upper constraint. None is used to specify no bound. Default: None.
    :param fixed: Boolean indicating if the parameter is considered fixed or not (default: false).
    """

    def __init__(self, values: np.ndarray,
                 unit: str,
                 scale: float,
                 symbol: Optional[str] = None,
                 lower_bound: Optional[float] = 0.0,
                 upper_bound: Optional[float] = None,
                 fixed: bool = False):

        self._check_bounded(values, lower_bound, upper_bound)
        self.values = values
        self.unit = unit
        self.scale = scale
        self.symbol = symbol
        self.lower_bound = lower_bound
        self.upper_bound = upper_bound
<<<<<<< HEAD
        self.fixed = fixed
        self._optimize_mask = np.tile(not self.fixed, self.values.shape)
=======
        self._fixed = fixed
        self._optimize_mask = np.tile(not self._fixed, self.values.shape)
>>>>>>> 498dc956
        self.has_repeated_measurements = False
        self._repetition_period = 0

    def __str__(self):
        fixed = ' (fixed parameter)' if self.fixed else ''
        return f'{self.values} {self.unit}{fixed}'

    def __len__(self):
        return len(self.values)

    def set_fixed_mask(self, fixed_mask: np.ndarray) -> None:
        """
        Set the measurements you wish to stay fixed during optimization of this parameter.

        :param fixed_mask: The boolean np.array that evaluates True for values that need to stay fixed
        """
        # check the shapes
        if fixed_mask.shape != self.values.shape:
            raise ValueError(f"Value_mask shape {fixed_mask.shape} does not match value shape {self.values.shape}")

        # update parameter fixed if all measurements are fixed
        self._fixed = np.all(fixed_mask)
        # the optimization mask is the negation of the fixed mask
        self._optimize_mask = np.logical_not(fixed_mask)

    def set_free_values(self, new_values: np.ndarray) -> None:
        """
        Change the value of only the parameter values that should be optimised

        :param new_values: The values to be assigned
        """
        self.values[self._optimize_mask] = new_values

    @property
    def free_values(self) -> np.ndarray:
        return self.values[self._optimize_mask]

    @property
    def optimize_mask(self):
        return self._optimize_mask

    def set_repetition_period(self, repetition_period: int):
        """
        the free values for parameters will always be stored in the first n measurements where n is
        the repetition period, other values will be fixed. To update the values in the fixed measurements call
        update repeated values.

        :param repetition_period: Number of measurements before parameter values are repeated
        """
        N_total = len(self.values[self.optimize_mask])
        if N_total % repetition_period != 0:
            raise ValueError(
                f"The repetition period {repetition_period} does not match with the amount of measurements marked for optimization {N_total}")
        self._repetition_period = repetition_period

        # Fix all but the first period of measurements

        # Make a mask for the non fixed measurements
        mask = np.ones(shape=np.sum(self.optimize_mask))

        mask[::self._repetition_period] = False
        optimize_mask = self.optimize_mask
        optimize_mask[self.optimize_mask] = np.logical_not(mask)

        self.set_fixed_mask(np.logical_not(optimize_mask))
        self.has_repeated_measurements = True

    def update_repeated_values(self):
        """
        Sets the parameter values from the first value after every repetition period, starting from the first non
        fixed measurement.

        :raises ValueError: If the parameter does not have repeated measurements
        """
        if not self.has_repeated_measurements:
            raise ValueError(f"The parameter does not have repeated measurements")

        period = self._repetition_period

        first_free_measurement = np.argmax(self.optimize_mask)
        for i in range(first_free_measurement, len(self.values), period):
            self.values[i + 1:i + period] = self.values[i]

<<<<<<< HEAD
=======
    @property
    def fixed(self):
        return self._fixed

    @fixed.setter
    def fixed(self, new_val: bool):
        self._fixed = new_val
        # we should also update the mask if we change the fixed property
        self._optimize_mask = np.zeros(self._optimize_mask.shape, dtype=bool)

>>>>>>> 498dc956
    @staticmethod
    def _check_bounded(values, lower_bound, upper_bound):
        """
        :raises ValueError: If the parameter values are out of bounds
        """
        flag = False
        if lower_bound:
            if np.any((values < lower_bound)):
                flag = True
        if upper_bound:
            if np.any(values > upper_bound):
                flag = True
        if flag:
            raise ValueError("One or more parameter values are out of bounds.")


class AcquisitionScheme(Dict[str, AcquisitionParameters], ABC):
    """
    Base-class for MR acquisition schemes.

    :param parameters: A dictionary with AcquisitionParameters. Try to stick to BIDS nomenclature for the parameter
     keys.
    :raise ValueError: Lists have unequal length.
    """

    def __init__(self, parameters: Dict[str, AcquisitionParameters]):
        # Check that all parameters have the same length
        self._check_parameter_lengths(parameters)
        super().__init__(parameters)

    def __str__(self) -> str:

        table = {}
        optimization_parameters = 0
        for key, value in self.items():
            if value.fixed:
                entry = {f"{key} [{value.unit}] (fixed)": value.values}
            else:
                entry = {f"{key} [{value.unit}] in {value.lower_bound, value.upper_bound}": value.values}
                optimization_parameters += np.sum(self[key].optimize_mask)

            table.update(entry)

        table_str = tabulate(table, headers='keys')
        return f'Acquisition scheme with {self.pulse_count} measurements and {len(self)} scalar parameters. \n' \
               f'total number of optimized parameters is {optimization_parameters}:\n{table_str}'

    @staticmethod
    def _check_parameter_lengths(parameters: Dict[str, AcquisitionParameters]):
        # making a dict with parameter lengths for more informative error message
        parameter_lengths = {}
        for key, parameter in parameters.items():
            parameter_lengths[key] = len(parameter)

        # Checking against the first parameters length
        all_lenghts = list(parameter_lengths.values())
        first = all_lenghts[0]
        for length in all_lenghts:
            if length != first:
                raise ValueError(f"One or more parameters have unequal length: {parameter_lengths}")

    @property
    def free_parameters(self) -> Dict[str, np.ndarray]:
        """
        Returns the free acquisition parameters as a dictionary of AcquisitionParameter name : values

        :return: A dictionary containing key : TissueParameter.values pairs.
        """
        return {key: self[key].free_values for key in self.free_parameter_keys}

    @property
    def free_parameter_vector(self) -> np.ndarray:
        """
        Returns all the free parameters as a flattened vector.
        :return:
        """
        return np.concatenate([val.free_values.flatten() for val in self.values() if not val.fixed])

    def set_free_parameter_vector(self, vector: np.ndarray) -> None:
        """
        A setter function for the free parameters. Infers the desired parameter by shape information.

        :param vector: The parameter vector you wish to assign to the scheme
        :return: None, changes parameter attributes
        """
        if self.free_parameter_vector.shape != vector.shape:
            raise ValueError(
                "New free parameter vector does not contain the same number of values as there are free parameters.")

        # Reshape the flattened vector based on parameter value shapes
        i = 0
        for key in self.free_parameter_keys:
            # shape of the current parameter free values determines the number of values we can assign.
            shape = self[key].free_values.shape
            # computing how many values of the vector belong to the current parameter
            stride = int(prod(shape))
            new_values = vector[i:(i + stride)]
            self[key].set_free_values(new_values.reshape(shape))

            # Update repeated measurements
            if self[key].has_repeated_measurements:
                self[key].update_repeated_values()

            i += stride

    def get_free_parameter_idx(self, parameter: str, pulse_id: int) -> int:
        """
        Allows you to get the index in the free parameter vector of a parameter pulse number combination.

        :param parameter: The name of free acquisition parameter
        :param pulse_id: The pulse for which you need the index
        :return: The index
        """
        i = 0
        for key in self.free_parameter_keys:
            if key == parameter:
                return i + pulse_id
            shape = self[key].free_values.shape
            stride = int(prod(shape))
            i += stride

    def set_free_parameter_bounds(self, bounds: List[Tuple[float, float]]) -> None:
        """
        Setter function for the parameter bounds, requires you to provide bounds for all parameters in sequence.

        :param bounds: The bounds
        :return: None, changes parameter attributes
        """
        if len(bounds) != len(self.free_parameter_keys):
            raise ValueError("provide bounds only for free parameters.")
        for i, key in enumerate(self.free_parameter_keys):
            self[key].lower_bound = bounds[i][0]
            self[key].upper_bound = bounds[i][1]

    @property
    def free_parameter_scales(self) -> np.ndarray:
        """
        Getter for the scale of the free parameters repeated for the number of pulses.

        :return: The scale of the free parameters
        """
        return np.repeat(np.array([p.scale for p in self.values() if not p.fixed]),
                         [len(p.free_values) for p in self.values() if not p.fixed])

    @property
    def free_parameter_bounds_scaled(self) -> List[Tuple[Optional[float], ...]]:
        """
        :return: The free parameters bounds divided by their scales. List of min max pairs
        """

        bounds = []
        for key in self.free_parameter_keys:
            p = self[key]
            p_bounds = (p.lower_bound, p.upper_bound)
            for _ in range(len(p.free_values)):
                bounds.append(tuple([None if bound is None else bound / p.scale for bound in p_bounds]))

        return bounds

    @property
    def free_parameter_keys(self) -> List[str]:
        """
        Function for extracting the keys of the free parameters

        :return: list of the keys of the free parameters, in the same order as free_parameters
        """
        return [key for key, value in self.items() if not value.fixed]

    @property
    def pulse_count(self) -> int:
        return len(self["DiffusionPulseMagnitude"])

    def get_parameter_from_parameter_vector(self, parameter: str, x: np.ndarray) -> np.ndarray:
        """
        This function helps to get a free parameter from a scipy array. Usefull for building constraints on specific
        parameters. Be warned the function does not check if the parameter you require is actually a free parameter!!

        :param parameter: The name of the free parameter you wish to extract from the scipy array.
        :param x: The scipy array of free parameters, in scaled units.
        :return: The rescaled parameter values from the scipy array (so now in physical units).
        """
        i = 0
        for key in self.free_parameter_keys:
            scale = self[key].scale
            shape = self[key].free_values.shape
            stride = int(prod(shape))
            if parameter == key:
                return x[i:(i + stride)].reshape(shape) * scale
            i += stride

    @property
    @abstractmethod
    def constraints(self) -> Dict[str, ConstraintTypes]:
        """
        Returns optimisation constraints on the scheme parameters. Implementation is child-class specific.

        :return: A scipy.optimize.LinearConstraint object. None is used to specify no constraints.
        The constraint is defined by lb <= A.x <= ub, x being the array of parameters optimized.
        A is the matrix defining the constraint relation between parameters.
        """
        raise NotImplementedError()

    @property
    def constraint_list(self) -> List[ConstraintTypes]:
        return list(self.constraints.values())

    def _copy_and_update_parameter(self, parameter: str, x: np.ndarray):
        """
        Makes a copy from Acquisition parameter values and inserts the values suggested by the optimizer in
        x. This allows us to extract the parameter values for all pulses in a single array also if the parameter was
        fixed for a particular pulse.

        :param parameter: The name of the parameter for which you want the update full value array
        :param x: The optimizer suggestion for ALL free parameters
        :return: The copy of all values and the updated free parameter values
        """
        update_values = self.get_parameter_from_parameter_vector(parameter, x)
        value_array = copy(self[parameter].values)
        value_array[self[parameter].optimize_mask] = update_values
        return value_array

    def _are_fixed(self, parameter_list: List[str]) -> bool:
        are_fixed = [self[name].fixed for name in parameter_list]
        return all(are_fixed)


class DiffusionAcquisitionScheme(AcquisitionScheme):
    """
    Defines a diffusion MR acquisition scheme.

    :param gradient_magnitudes: The gradient magnitudes in tesla per meter or equivalently mT/mm
    :param gradient_directions: A list or numpy array of direction cosines.
    :param pulse_widths: A list or numpy array of pulse widths δ in seconds.
    :param pulse_intervals: A list or numpy array of pulse intervals Δ in seconds.
    :param echo_times: A list or numpy array of the echo times in seconds.
    :param scan_parameters:  A ScannerParameters object that contains the quantities determined by scanner hardware
    :raise ValueError: b-vectors are not unit vectors or lists have unequal length.
    """

    def __init__(self,
                 gradient_magnitudes: Union[List[float], np.ndarray],
                 gradient_directions: Union[List[Tuple[float, float, float]], np.ndarray],
                 pulse_widths: Union[List[float], np.ndarray],
                 pulse_intervals: Union[List[float], np.ndarray],
                 echo_times: Optional[Union[List[float], np.ndarray]] = None,
                 scan_parameters: ScannerParameters = default_scanner):

        self.scan_parameters = scan_parameters

        b_values = get_b_value_complete(GAMMA, gradient_magnitudes, pulse_intervals, pulse_widths, scan_parameters)
        # set default echo times to minimal echo time based on scan parameters and b values
        if echo_times is None:
            # offset to prevent being to close to actual minimal echo times
            offset = 1e-6
            echo_times = minimal_echo_time(b_values, scan_parameters) + offset

        # converting to np array of correct type
        gradient_directions = np.asarray(gradient_directions, dtype=np.float64)

        # Calculate the spherical angles φ and θ.
        theta, phi = unitvector_to_angles(gradient_directions).T

        # checking for b0 values and setting vector to zero for these values
        self._check_b_vectors(b_values, gradient_directions)

        super().__init__({
            'DiffusionPulseMagnitude': AcquisitionParameters(
                values=gradient_magnitudes, unit=GRADIENT_UNIT, scale=1., symbol="|G|", lower_bound=0.0, upper_bound=5e3
            ),
            'DiffusionGradientAnglePhi': AcquisitionParameters(
                values=phi, unit='rad', scale=1., symbol=r"$\phi$", lower_bound=None, fixed=True
            ),
            'DiffusionGradientAngleTheta': AcquisitionParameters(
                values=theta, unit='rad', scale=1., symbol=r"$\theta$", lower_bound=None, fixed=True
            ),
            'DiffusionPulseWidth': AcquisitionParameters(
                values=pulse_widths, unit=PULSE_TIMING_UNIT, scale=PULSE_TIMING_SCALE, symbol=r"$\delta$", fixed=False,
                lower_bound=PULSE_TIMING_LB,
                upper_bound=PULSE_TIMING_UB
            ),
            'DiffusionPulseInterval': AcquisitionParameters(
                values=pulse_intervals, unit=PULSE_TIMING_UNIT, scale=PULSE_TIMING_SCALE, symbol=r"$\Delta$",
                fixed=False,
                lower_bound=PULSE_TIMING_LB,
                upper_bound=PULSE_TIMING_UB
            ),
            'EchoTime': AcquisitionParameters(
                values=echo_times, unit=PULSE_TIMING_UNIT, scale=PULSE_TIMING_SCALE, symbol=r"$T_E$", fixed=False,
                lower_bound=PULSE_TIMING_LB,
                upper_bound=PULSE_TIMING_UB
            )
        })

        self._check_constraints()

    @classmethod
    def from_bvals(cls, b_values: np.ndarray, b_vectors: np.ndarray, pulse_widths: np.ndarray,
                   pulse_intervals: np.ndarray,
                   echo_times: Optional[Union[List[float], np.ndarray]] = None,
                   scan_parameters: ScannerParameters = default_scanner):
        """
        Converts parameters and passes them to the main constructor __init__. See this constructor for more details.

        :param b_values: A list or numpy array of b-values in s/mm².
        :param b_vectors: A list or numpy array of direction cosines.
        :param pulse_widths: A list or numpy array of pulse widths δ in seconds.
        :param pulse_intervals: A list or numpy array of pulse intervals Δ in seconds.
        :param echo_times: A list or numpy array of the echo times in seconds.
        :param scan_parameters:  A ScannerParameters object that contains the quantities determined by scanner hardware
        :raise ValueError: b-vectors are not unit vectors or lists have unequal length.
        :return: DiffusionAcquisitionScheme
        """

        # convert bvals to pulse magnitudes
        gradient_magnitude = get_gradients(GAMMA, b_values, pulse_intervals, pulse_widths, scan_parameters)

        return cls(gradient_magnitude, b_vectors, pulse_widths, pulse_intervals, echo_times, scan_parameters)

    @staticmethod
    def _check_b_vectors(b_values, b_vectors) -> None:

        # Checking for b0 measurements
        b0 = b_values == 0

        # Checking for unit vectors
        if not np.allclose(np.linalg.norm(b_vectors[np.logical_not(b0)], axis=1), 1):
            raise ValueError('b-vectors are not unit vectors.')

        # setting the vectors to (0,0,0) for the b0 measurements
        b_vectors[b0] = 0

    def _check_constraints(self):
        for desc, constraint in self.constraints.items():
            fun_val = constraint.fun(self.x0)

            lower_than_lb = is_smaller_than_with_tolerance(fun_val, constraint.lb)
            higher_than_ub = is_higher_than_with_tolerance(fun_val, constraint.ub)
            if lower_than_lb.any() or higher_than_ub.any():
                raise ValueError(f"DiffusionAcquisitionScheme: constraint violated, scheme does not satisfy {desc}")

    @property
    def b_values(self) -> np.ndarray:
        """
        An array of N b-values in s/mm².
        """
        return get_b_value_complete(GAMMA, self.pulse_magnitude, self.pulse_intervals, self.pulse_widths,
                                    self.scan_parameters)

    @property
    def phi(self) -> np.ndarray:
        """
        An array of N angles in radians.
        """
        return self['DiffusionGradientAnglePhi'].values

    @property
    def theta(self) -> np.ndarray:
        """
        An array of N angles in radians.
        """
        return self['DiffusionGradientAngleTheta'].values

    @property
    def pulse_widths(self) -> np.ndarray:
        """
        An array of N pulse widths in seconds.
        """
        return self['DiffusionPulseWidth'].values

    @property
    def pulse_intervals(self) -> np.ndarray:
        """
        An array of N pulse intervals in seconds.
        """
        return self['DiffusionPulseInterval'].values

    # TODO: verify results.
    @property
    def pulse_magnitude(self) -> np.ndarray:
        """
        Array of pulse magnitudes in mT/m
        """
        return self['DiffusionPulseMagnitude'].values

    @property
    def b_vectors(self) -> np.ndarray:
        """
        An N×3 array of direction cosines.
        """
        b_vectors = angles_to_unitvectors(np.array([self.theta, self.phi]).T)

        # Set b=0 'vectors' to (0, 0, 0) as per convention.
        b_vectors[self.b_values == 0] = 0

        return b_vectors

    @property
    def echo_times(self) -> np.ndarray:
        return self["EchoTime"].values

    def write_bval(self, file: Union[str, bytes, PathLike]) -> None:
        """
        Writes b-values to an FSL [*_]dwi.bval file.
        """
        # An ASCII text file containing a list of b values applied during each volume acquisition. The b values are
        # assumed to be in s/mm² units. The order of entries in this file must match the order of volumes in the input
        # data and entries in the gradient directions text file. The format is: b_1 b_2 b_3 ... b_n
        file = Path(file)
        if not file.name.endswith('_dwi.bval') and not file.name == 'dwi.bval':
            warnings.warn('BIDS specifies that FSL b-value files should be named like: [*_]dwi.bval')

        with file.open('w', encoding='latin-1', newline='\n') as f:
            f.write(' '.join(f'{x:.6e}' for x in self.b_values))

    def write_bvec(self, file) -> None:
        """
        Writes b-vectors to an FSL [*_]dwi.bvec file.
        """
        # The [*_]dwi.bvec file contains 3 rows with N space-delimited floating-point numbers (corresponding to the N
        # volumes in the corresponding NIfTI file.) The first row contains the x elements, the second row contains
        # the y elements and the third row contains the z elements of a unit vector in the direction of the applied
        # diffusion gradient, where the i-th elements in each row correspond together to the i-th volume, with [0,0,0]
        # for non-diffusion-weighted (also called b=0 or low-b) volumes. Following the FSL format for the
        # [*_]dwi.bvec specification, the coordinate system of the b vectors MUST be defined with respect to the
        # coordinate system defined by the header of the corresponding _dwi NIfTI file and not the scanner's device
        # coordinate system.
        file = Path(file)
        if not file.name.endswith('_dwi.bvec') and not file.name == 'dwi.bvec':
            warnings.warn('BIDS specifies that FSL b-vector files should be named like: [*_]dwi.bvec')

        with file.open('w', encoding='latin-1', newline='\n') as f:
            for bvec in self.b_vectors:
                f.write(' '.join(f'{x:.6e}' for x in bvec) + '\n')

    @property
    def constraints(self) -> Optional[Dict[str, NonlinearConstraint]]:

        constraints = {}

        # Defining Δ > δ + epsilon + t180 or equivalently 0 < Δ - (δ + epsilon + t180) < \infty
        # We check in case both parameters are fixed we need not apply a constraint
        if not self._are_fixed(['DiffusionPulseWidth', 'DiffusionPulseInterval']):
            # get non free parameter values and mask with the free parameter mask
            def delta_constraint_fun(x: np.ndarray):
                """ Should be larger than zero """
                delta = self._copy_and_update_parameter('DiffusionPulseWidth', x)
                # noinspection PyPep8Naming
                Delta = self._copy_and_update_parameter('DiffusionPulseInterval', x)
                t_rise = self.scan_parameters.t_rise
                t180 = self.scan_parameters.t_180
                return Delta - (delta + t_rise + t180)

            delta_constraint = NonlinearConstraint(delta_constraint_fun, 0.0, np.inf, keep_feasible=True)
            constraints["PulseIntervalLargerThanPulseWidth"] = delta_constraint
<<<<<<< HEAD

        if not self._are_fixed(['DiffusionPulseMagnitude']):
            def gradient_constraint_fun(x: np.ndarray):
                G = self._copy_and_update_parameter('DiffusionPulseMagnitude', x)
                G_max = self.scan_parameters.G_max
                return G_max - G

            G_constraint = NonlinearConstraint(gradient_constraint_fun, 0.0, np.inf, keep_feasible=True)
            constraints["PulseMagnitudeSmallerThanMaxMagnitude"] = G_constraint

=======

        if not self._are_fixed(['DiffusionPulseMagnitude']):
            def gradient_constraint_fun(x: np.ndarray):
                G = self._copy_and_update_parameter('DiffusionPulseMagnitude', x)
                G_max = self.scan_parameters.G_max
                return G_max - G

            G_constraint = NonlinearConstraint(gradient_constraint_fun, 0.0, np.inf, keep_feasible=True)
            constraints["PulseMagnitudeSmallerThanMaxMagnitude"] = G_constraint

>>>>>>> 498dc956
        if not self._are_fixed(['DiffusionPulseWidth', 'DiffusionPulseInterval', 'EchoTime']):
            def echo_constraint_fun(x: np.ndarray):
                self.set_free_parameter_vector(x * self.free_parameter_scales)
                echo_time = self._copy_and_update_parameter("EchoTime", x)
                T_min = minimal_echo_time(self.b_values, self.scan_parameters)

                return echo_time - T_min

            echo_time_constraint = NonlinearConstraint(echo_constraint_fun, 0.0, np.inf, keep_feasible=True)
            constraints["EchoTimeLargerThanMinEchoTime"] = echo_time_constraint

        return constraints

    def fix_b0_measurements(self) -> None:
        """
        Fixes the b0 values so they are not optimised. This is a utility method for using diffusion acquisition
        schemes with the dmipy package.

        :return:
        """
        mask = self.b_values == 0
        for par in ["DiffusionPulseMagnitude", "DiffusionPulseWidth", "DiffusionPulseInterval", "EchoTime"]:
            self[par].set_fixed_mask(mask)

    @property
    def x0(self):
        scales = self.free_parameter_scales
        vector = self.free_parameter_vector
        return vector / scales


class InversionRecoveryAcquisitionScheme(AcquisitionScheme):
    """
    Defines an inversion-recovery MR acquisition scheme.

    :param repetition_times: A list or numpy array of repetition times TR in milliseconds.
    :param echo_times: A list or numpy array of echo times TE in milliseconds.
    :param inversion_times: A list or numpy array of inversion times TI in milliseconds.
    :raise ValueError: Lists have unequal length.
    """

    def __init__(self,
                 repetition_times: Union[List[float], np.ndarray],
                 echo_times: Union[List[float], np.ndarray],
                 inversion_times: Union[List[float], np.ndarray],
                 ):
        # check constraint TR > TE + TI
        if np.any(repetition_times < echo_times + inversion_times):
            raise ValueError("Invalid inversion recovery scheme: atleast one measurement breaks constrain TR>TE+TI")

        super().__init__(
            {
                'RepetitionTimeExcitation': AcquisitionParameters(
                    values=repetition_times, unit='ms', scale=100., symbol=r"$T_R$", lower_bound=10.0, upper_bound=1e4),
                'EchoTime': AcquisitionParameters(
                    values=echo_times, unit='ms', scale=10., symbol=r"$T_E$", fixed=True, lower_bound=.1,
                    upper_bound=1e3),
                'InversionTime': AcquisitionParameters(
                    values=inversion_times, unit='ms', scale=100., symbol=r"$T_I$", lower_bound=10.0, upper_bound=1e4)
            })

    @property
    def repetition_times(self) -> np.ndarray:
        """
        An array of N repetition times in milliseconds.
        """
        return self['RepetitionTimeExcitation'].values

    @property
    def echo_times(self) -> np.ndarray:
        """
        An array of N echo times in milliseconds.
        """
        return self['EchoTime'].values

    @property
    def inversion_times(self) -> np.ndarray:
        """
        An array of N inversion times in milliseconds.
        """
        return self['InversionTime'].values

    @property
    def constraints(self) -> Optional[NonlinearConstraint]:
        involved_parameters = ['InversionTime', 'EchoTime', 'RepetitionTimeExcitation']
        if self._are_fixed(involved_parameters):
            return None

        def time_constraint_fun(x: np.ndarray):
            # require return value larger than zero to enforce constraint TR > TE + TI
            ti = self._copy_and_update_parameter('InversionTime', x)
            te = self._copy_and_update_parameter('EchoTime', x)
            tr = self._copy_and_update_parameter('RepetitionTimeExcitation', x)
            return tr - te - ti

        return NonlinearConstraint(time_constraint_fun, 0.0, np.inf)


class EchoScheme(AcquisitionScheme):
    def __init__(self, TE: np.ndarray):
        super().__init__({
            'EchoTime': AcquisitionParameters(values=TE, unit='ms', scale=1.0, symbol=r"$T_E$", lower_bound=1.0,
                                              upper_bound=200.0)
        })

    @property
    def echo_times(self):
        return self['EchoTime'].values

    @property
    def constraints(self) -> Optional[Union[dict, List[dict]]]:
        """ For now without constraints. """
        return None


class ReducedDiffusionScheme(AcquisitionScheme):
    def __init__(self, b_values: Union[List[float], np.ndarray], echo_times: Union[List[float], np.ndarray],
                 scanner_parameters: ScannerParameters = default_scanner
                 ):
        """
        :param b_values: the b values in s/mm^2
        :param echo_times: The echo times in ms
        :param scanner_parameters: the parameters defined by the scanners settings and or hardware capabilities
        """
        self.scanner_parameters = scanner_parameters
        # Check for b0 values? make sure initial scheme satisfies constraints.

        super().__init__({
            'DiffusionBvalue': AcquisitionParameters(
                values=b_values, unit='s/mm^2', scale=1000., symbol=r"$b$", lower_bound=0.0, upper_bound=3e4
            ),
            'EchoTime': AcquisitionParameters(
                values=echo_times, unit='ms', scale=10., symbol=r"$T_E$", lower_bound=0., upper_bound=1e3
            )
        })

    @property
    def echo_times(self):
        return self['EchoTime'].values

    @property
    def b_values(self):
        return self['DiffusionBvalue'].values

    @property
    def constraints(self) -> NonlinearConstraint:
        def fun(x: np.ndarray) -> np.ndarray:
            # get b-values from x
            b = self.get_parameter_from_parameter_vector('DiffusionBvalue', x)
            # note that b is in s/mm^2 but all other time dimensions are ms.
            # so we convert to ms/mm^2
            b *= 1e3
            # get echotimes from x, (units are # ms)
            TE = self.get_parameter_from_parameter_vector('EchoTime', x)
            # compute the minimal echotimes associated with b-values and other parameters
            TE_min = minimal_echo_time(b, self.scanner_parameters)

            # The constraint is satisfied if actual TE is higher than minimal TE
            return TE - TE_min

        return NonlinearConstraint(fun, 0.0, np.inf)<|MERGE_RESOLUTION|>--- conflicted
+++ resolved
@@ -49,13 +49,8 @@
         self.symbol = symbol
         self.lower_bound = lower_bound
         self.upper_bound = upper_bound
-<<<<<<< HEAD
-        self.fixed = fixed
-        self._optimize_mask = np.tile(not self.fixed, self.values.shape)
-=======
         self._fixed = fixed
         self._optimize_mask = np.tile(not self._fixed, self.values.shape)
->>>>>>> 498dc956
         self.has_repeated_measurements = False
         self._repetition_period = 0
 
@@ -139,8 +134,6 @@
         for i in range(first_free_measurement, len(self.values), period):
             self.values[i + 1:i + period] = self.values[i]
 
-<<<<<<< HEAD
-=======
     @property
     def fixed(self):
         return self._fixed
@@ -151,7 +144,6 @@
         # we should also update the mask if we change the fixed property
         self._optimize_mask = np.zeros(self._optimize_mask.shape, dtype=bool)
 
->>>>>>> 498dc956
     @staticmethod
     def _check_bounded(values, lower_bound, upper_bound):
         """
@@ -322,7 +314,13 @@
 
     @property
     def pulse_count(self) -> int:
-        return len(self["DiffusionPulseMagnitude"])
+        max_parameter_length = 0
+        for parameter in self.free_parameters:
+            par_length = len(self.free_parameters[parameter])
+            if par_length > max_parameter_length:
+                max_parameter_length = par_length
+
+        return max_parameter_length
 
     def get_parameter_from_parameter_vector(self, parameter: str, x: np.ndarray) -> np.ndarray:
         """
@@ -606,7 +604,6 @@
 
             delta_constraint = NonlinearConstraint(delta_constraint_fun, 0.0, np.inf, keep_feasible=True)
             constraints["PulseIntervalLargerThanPulseWidth"] = delta_constraint
-<<<<<<< HEAD
 
         if not self._are_fixed(['DiffusionPulseMagnitude']):
             def gradient_constraint_fun(x: np.ndarray):
@@ -617,18 +614,6 @@
             G_constraint = NonlinearConstraint(gradient_constraint_fun, 0.0, np.inf, keep_feasible=True)
             constraints["PulseMagnitudeSmallerThanMaxMagnitude"] = G_constraint
 
-=======
-
-        if not self._are_fixed(['DiffusionPulseMagnitude']):
-            def gradient_constraint_fun(x: np.ndarray):
-                G = self._copy_and_update_parameter('DiffusionPulseMagnitude', x)
-                G_max = self.scan_parameters.G_max
-                return G_max - G
-
-            G_constraint = NonlinearConstraint(gradient_constraint_fun, 0.0, np.inf, keep_feasible=True)
-            constraints["PulseMagnitudeSmallerThanMaxMagnitude"] = G_constraint
-
->>>>>>> 498dc956
         if not self._are_fixed(['DiffusionPulseWidth', 'DiffusionPulseInterval', 'EchoTime']):
             def echo_constraint_fun(x: np.ndarray):
                 self.set_free_parameter_vector(x * self.free_parameter_scales)
